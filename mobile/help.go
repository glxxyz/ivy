package mobile

// GENERATED; DO NOT EDIT
const help = `<!-- auto-generated from robpike.io/ivy package doc -->

<head>
    <style>
        body {
                font-family: Arial, sans-serif;
	        font-size: 10pt;
                line-height: 1.3em;
                max-width: 950px;
                word-break: normal;
                word-wrap: normal;
        }

        pre {
                border-radius: 10px;
                border: 2px solid #8AC007;
		font-family: monospace;
		font-size: 10pt;
                overflow: auto;
                padding: 10px;
                white-space: pre;
        }
    </style>
</head>
<body>
<p>
Ivy is an interpreter for an APL-like language. It is a plaything and a work in
progress.
</p>
<p>
Unlike APL, the input is ASCII and the results are exact (but see the next paragraph).
It uses exact rational arithmetic so it can handle arbitrary precision. Values to be
input may be integers (3, -1), rationals (1/3, -45/67), complex numbers (0j1, 1/2j3) or
floating point values (1e3, -1.5 (representing 1000 and -3/2)).
</p>
<p>
Some functions such as sqrt are irrational. When ivy evaluates an irrational
function, the result is stored in a high-precision floating-point number (default
256 bits of mantissa). Thus when using irrational functions, the values have high
precision but are not exact.
</p>
<p>
Unlike in most other languages, operators always have the same precedence and
expressions are evaluated in right-associative order. That is, unary operators
apply to everything to the right, and binary operators apply to the operand
immediately to the left and to everything to the right.  Thus, 3*4+5 is 27 (it
groups as 3*(4+5)) and iota 3+2 is 1 2 3 4 5 while 3+iota 2 is 4 5. A vector
is a single operand, so 1 2 3 + 3 + 3 4 5 is (1 2 3) + 3 + (3 4 5), or 7 9 11.
</p>
<p>
As a special but important case, note that 1/3, with no intervening spaces, is a
single rational number, not the expression 1 divided by 3. This can affect precedence:
3/6*4 is 2 while 3 / 6*4 is 1/8 since the spacing turns the / into a division
operator. Use parentheses or spaces to disambiguate: 3/(6*4) or 3 /6*4.
</p>
<p>
Indexing uses [] notation: x[1], x[1; 2], and so on. Indexing by a vector
selects multiple elements: x[1 2] creates a new item from x[1] and x[2].
</p>
<p>
Only a subset of APL&#39;s functionality is implemented, but the intention is to
have most numerical operations supported eventually.
</p>
<p>
Semicolons separate multiple statements on a line. Variables are alphanumeric and are
assigned with the = operator. Assignment is an expression.
</p>
<p>
After each successful expression evaluation, the result is stored in the variable
called _ (underscore) so it can be used in the next expression.
</p>
<p>
The APL operators, adapted from <a href="https://en.wikipedia.org/wiki/APL_syntax_and_symbols">https://en.wikipedia.org/wiki/APL_syntax_and_symbols</a>,
and their correspondence are listed here. The correspondence is incomplete and inexact.
</p>
<p>
Unary operators
</p>
<pre>Name              APL   Ivy     Meaning
Roll              ?B    ?       One integer selected randomly from the first B integers
Ceiling           ⌈B    ceil    Least integer greater than or equal to B
Floor             ⌊B    floor   Greatest integer less than or equal to B
Shape             ⍴B    rho     Number of components in each dimension of B
Not               ∼B    not     Logical: not 1 is 0, not 0 is 1
Absolute value    ∣B    abs     Magnitude of B
Index generator   ⍳B    iota    Vector of the first B integers
Exponential       ⋆B    **      e to the B power
Negation          −B    -       Changes sign of B
Identity          +B    +       No change to B
Signum            ×B    sgn     ¯1 if B&lt;0; 0 if B=0; 1 if B&gt;0
Reciprocal        ÷B    /       1 divided by B
Ravel             ,B    ,       Reshapes B into a vector
Matrix inverse    ⌹B            Inverse of matrix B
Pi times          ○B            Multiply by π
Logarithm         ⍟B    log     Natural logarithm of B
Reversal          ⌽B    rot     Reverse elements of B along last axis
Reversal          ⊖B    flip    Reverse elements of B along first axis
Grade up          ⍋B    up      Indices of B which will arrange B in ascending order
Grade down        ⍒B    down    Indices of B which will arrange B in descending order
Execute           ⍎B    ivy     Execute an APL (ivy) expression
Monadic format    ⍕B    text    A character representation of B
Monadic transpose ⍉B    transp  Reverse the axes of B
Factorial         !B    !       Product of integers 1 to B
Bitwise not             ^       Bitwise complement of B (integer only)
Square root       B⋆.5  sqrt    Square root of B.
<<<<<<< HEAD
Sine              1○B   sin     sin(B)
Cosine            2○B   cos     cos(B)
Tangent           3○B   tan     tan(B)
Hyperbolic sine   5○B   sinh    sinh(B)
Hyperbolic cosine 6○B   cosh    cosh(B)
Hyperbolic tan    7○B   tanh    tanh(B)
Inverse sine      ¯1○B  asin    arcsin(B)
Inverse cosine    ¯2○B  acos    arccos(B)
Inverse tangent   ¯3○B  atan    arctan(B)
Inverse hyp sin   -5○B  asinh   arcsinh(B)
Inverse hyp cos   -6○B  acosh   arccosh(B)
Inverse hyp tan   -7○B  atanh   arctanh(B)
Real part         9○B   real    Real part of a complex number.
Imaginary part    11○B  imag    Imaginary part of a complex number.
Phase angle       12○B  phase   Phase angle (argument) of a complex number.
Imaginary         0JB   j       Complex number with zero real part.
=======
Sine                    sin     sin(A); APL uses binary ○ (see below)
Cosine                  cos     cos(A); ditto
Tangent                 tan     tan(A); ditto
Arcsine                 asin    arcsin(B)
Arccosine               acos    arccos(B)
Arctangent              atan    arctan(B)
Hyperbolic sine         sinh    sinh(B)
Hyperbolic cosine       cosh    cosh(B)
Hyperbolic tangent      tanh    tanh(B)
>>>>>>> 8758f536
</pre>
<p>
Binary operators
</p>
<pre>Name                  APL   Ivy     Meaning
Add                   A+B   +       Sum of A and B
Subtract              A−B   -       A minus B
Multiply              A×B   *       A multiplied by B
Divide                A÷B   /       A divided by B (exact rational division)
                            div     A divided by B (Euclidean)
                            idiv    A divided by B (Go)
Exponentiation        A⋆B   **      A raised to the B power
<<<<<<< HEAD
=======
Circle                A○B           Trigonometric functions of B selected by A
                                    A=1: sin(B) A=2: cos(B) A=3: tan(B); ¯A for inverse
                            sin     sin(B); ivy uses traditional name.
                            cos     cos(B); ivy uses traditional name.
                            tan     tan(B); ivy uses traditional name.
>>>>>>> 8758f536
Deal                  A?B   ?       A distinct integers selected randomly from the first B integers
Membership            A∈B   in      1 for elements of A present in B; 0 where not.
Maximum               A⌈B   max     The greater value of A or B
Minimum               A⌊B   min     The smaller value of A or B
Reshape               A⍴B   rho     Array of shape A with data B
Take                  A↑B   take    Select the first (or last) A elements of B according to ×A
Drop                  A↓B   drop    Remove the first (or last) A elements of B according to ×A
Decode                A⊥B   decode  Value of a polynomial whose coefficients are B at A
Encode                A⊤B   encode  Base-A representation of the value of B
Residue               A∣B           B modulo A
                            mod     A modulo B (Euclidean)
                            imod    A modulo B (Go)
Catenation            A,B   ,       Elements of B appended to the elements of A
Expansion             A\B   fill    Insert zeros (or blanks) in B corresponding to zeros in A
                                    In ivy: abs(A) gives count, A &lt;= 0 inserts zero (or blank)
Compression           A/B   sel     Select elements in B corresponding to ones in A
                                    In ivy: abs(A) gives count, A &lt;= 0 inserts zero
Index of              A⍳B   iota    The location (index) of B in A; 1+⌈/⍳⍴A if not found
                                    In ivy: origin-1 if not found (i.e. 0 if one-indexed)
Matrix divide         A⌹B           Solution to system of linear equations Ax = B
Rotation              A⌽B   rot     The elements of B are rotated A positions left
Rotation              A⊖B   flip    The elements of B are rotated A positions along the first axis
Logarithm             A⍟B   log     Logarithm of B to base A
Dyadic format         A⍕B   text    Format B into a character matrix according to A
                                    A is the textual format (see format special command);
                                    otherwise result depends on length of A:
                                    1 gives decimal count, 2 gives width and decimal count,
                                    3 gives width, decimal count, and style (&#39;d&#39;, &#39;e&#39;, &#39;f&#39;, etc.).
General transpose     A⍉B   transp  The axes of B are ordered by A
Combinations          A!B   !       Number of combinations of B taken A at a time
Less than             A&lt;B   &lt;       Comparison: 1 if true, 0 if false
Less than or equal    A≤B   &lt;=      Comparison: 1 if true, 0 if false
Equal                 A=B   ==      Comparison: 1 if true, 0 if false
Greater than or equal A≥B   &gt;=      Comparison: 1 if true, 0 if false
Greater than          A&gt;B   &gt;       Comparison: 1 if true, 0 if false
Not equal             A≠B   !=      Comparison: 1 if true, 0 if false
Or                    A∨B   or      Logic: 0 if A and B are 0; 1 otherwise
And                   A∧B   and     Logic: 1 if A and B are 1; 0 otherwise
Nor                   A⍱B   nor     Logic: 1 if both A and B are 0; otherwise 0
Nand                  A⍲B   nand    Logic: 0 if both A and B are 1; otherwise 1
Xor                         xor     Logic: 1 if A != B; otherwise 0
Bitwise and                 &amp;       Bitwise A and B (integer only)
Bitwise or                  |       Bitwise A or B (integer only)
Bitwise xor                 ^       Bitwise A exclusive or B (integer only)
Left shift                  &lt;&lt;      A shifted left B bits (integer only)
Right Shift                 &gt;&gt;      A shifted right B bits (integer only)
</pre>
<p>
Operators and axis indicator
</p>
<pre>Name                APL  Ivy  APL Example  Ivy Example  Meaning (of example)
Reduce (last axis)  /    /    +/B          +/B          Sum across B
Reduce (first axis) ⌿         +⌿B                       Sum down B
Scan (last axis)    \    \    +\B          +\B          Running sum across B
Scan (first axis)   ⍀         +⍀B                       Running sum down B
Inner product       .    .    A+.×B        A +.* B      Matrix product of A and B
Outer product       ∘.   o.   A∘.×B        A o.* B      Outer product of A and B
                                                    (lower case o; may need preceding space)
Complex number      J    j    AJB          AjB          A and B are real and imaginary parts
</pre>
<p>
Type-converting operations
</p>
<pre>Name              APL   Ivy     Meaning
Code                    code B  The integer Unicode value of char B
Char                    char B  The character with integer Unicode value B
Float                   float B The floating-point representation of B
</pre>
<h3 id="hdr-Pre_defined_constants">Pre-defined constants</h3>
<p>
The constants e (base of natural logarithms) and pi (π) are pre-defined to high
precision, about 3000 decimal digits truncated according to the floating point
precision setting.
</p>
<h3 id="hdr-Character_data">Character data</h3>
<p>
Strings are vectors of &#34;chars&#34;, which are Unicode code points (not bytes).
Syntactically, string literals are very similar to those in Go, with back-quoted
raw strings and double-quoted interpreted strings. Unlike Go, single-quoted strings
are equivalent to double-quoted, a nod to APL syntax. A string with a single char
is just a singleton char value; all others are vectors. Thus &ldquo;, &#34;&#34;, and &rdquo; are
empty vectors, ` + "`" + `a` + "`" + `, &#34;a&#34;, and &#39;a&#39; are equivalent representations of a single char,
and ` + "`" + `ab` + "`" + `, ` + "`" + `a` + "`" + ` ` + "`" + `b` + "`" + `, &#34;ab&#34;, &#34;a&#34; &#34;b&#34;, &#39;ab&#39;, and &#39;a&#39; &#39;b&#39; are equivalent representations
of a two-char vector.
</p>
<p>
Unlike in Go, a string in ivy comprises code points, not bytes; as such it can
contain only valid Unicode values. Thus in ivy &#34;\x80&#34; is illegal, although it is
a legal one-byte string in Go.
</p>
<p>
Strings can be printed. If a vector contains only chars, it is printed without
spaces between them.
</p>
<p>
Chars have restricted operations. Printing, comparison, indexing and so on are
legal but arithmetic is not, and chars cannot be converted automatically into other
singleton values (ints, floats, and so on). The unary operators char and code
enable transcoding between integer and char values.
</p>
<h3 id="hdr-User_defined_operators">User-defined operators</h3>
<p>
Users can define unary and binary operators, which then behave just like
built-in operators. Both a unary and a binary operator may be defined for the
same name.
</p>
<p>
The syntax of a definition is the &#39;op&#39; keyword, the operator and formal
arguments, an equals sign, and then the body. The names of the operator and its
arguments must be identifiers.  For unary operators, write &#34;op name arg&#34;; for
binary write &#34;op leftarg name rightarg&#34;. The final expression in the body is the
return value. Operators may have recursive definitions; see the paragraph
about conditional execution for an example.
</p>
<p>
The body may be a single line (possibly containing semicolons) on the same line
as the &#39;op&#39;, or it can be multiple lines. For a multiline entry, there is a
newline after the &#39;=&#39; and the definition ends at the first blank line (ignoring
spaces).
</p>
<p>
Conditional execution is done with the &#34;:&#34; binary conditional return operator,
which is valid only within the code for a user-defined operator. The left
operand must be a scalar. If it is non-zero, the right operand is returned as
the value of the function. Otherwise, execution continues normally. The &#34;:&#34;
operator has a lower precedence than any other operator; in effect it breaks
the line into two separate expressions.
</p>
<p>
Example: average of a vector (unary):
</p>
<pre>op avg x = (+/x)/rho x
avg iota 11
result: 6
</pre>
<p>
Example: n largest entries in a vector (binary):
</p>
<pre>op n largest x = n take x[down x]
3 largest 7 1 3 24 1 5 12 5 51
result: 51 24 12
</pre>
<p>
Example: multiline operator definition (binary):
</p>
<pre>op a sum b =
	a = a+b
	a

iota 3 sum 4
result: 1 2 3 4 5 6 7
</pre>
<p>
Example: primes less than N (unary):
</p>
<pre>op primes N = (not T in T o.* T) sel T = 1 drop iota N
primes 50
result: 2 3 5 7 11 13 17 19 23 29 31 37 41 43 47
</pre>
<p>
Example: greatest common divisor (binary):
</p>
<pre>op a gcd b =
	a == b: a
	a &gt; b: b gcd a-b
	a gcd b-a

1562 gcd !11
result: 22
</pre>
<p>
On mobile platforms only, due to I/O restrictions, user-defined operators
must be presented on a single line. Use semicolons to separate expressions:
</p>
<pre>op a gcd b = a == b: a; a &gt; b: b gcd a-b; a gcd b-a
</pre>
<p>
To declare an operator but not define it, omit the equals sign and what follows.
</p>
<pre>op foo x
op bar x = foo x
op foo x = -x
bar 3
result: -3
op foo x = /x
bar 3
result: 1/3
</pre>
<p>
Within a user-defined operator body, identifiers are local to the invocation
if they are assigned before being read, and global if read before being written.
To write to a global without reading it first, insert an unused read.
</p>
<pre>total = 0
last = 0
op save x =
	total = total + x  # total is global because total is read before written
	last; last = x     # unused read makes last global

total last
result: 12 3
</pre>
<h3 id="hdr-Special_commands">Special commands</h3>
<p>
Ivy accepts a number of special commands, introduced by a right paren
at the beginning of the line. Most report the current value if a new value
is not specified. For these commands, numbers are always read and printed
base 10 and must be non-negative on input.
</p>
<pre>) help
	Describe the special commands. Run )help &lt;topic&gt; to learn more
	about a topic, )help &lt;op&gt; to learn more about an operator.
) base 0
	Set the number base for input and output. The commands ibase and
	obase control setting of the base for input and output alone,
	respectively.  Base 0 allows C-style input: decimal, with 037 being
	octal and 0x10 being hexadecimal. If the base is greater than 10,
	any identifier formed from valid numerals in the base system, such
	as abe for base 16, is taken to be a number. TODO: To output
	large integers and rationals, base must be one of 0 2 8 10 16.
	Floats are always printed base 10.
) cpu
	Print the duration of the last interactive calculation.
) debug name 0|1
	Toggle or set the named debugging flag. With no argument, lists
	the settings.
) demo
	Run a line-by-line interactive demo. On mobile platforms,
	use the Demo menu option instead.
) format &#34;&#34;
	Set the format for printing values. If empty, the output is printed
	using the output base. If non-empty, the format determines the
	base used in printing. The format is in the style of golang.org/pkg/fmt.
	For floating-point formats, flags and width are ignored.
) get &#34;save.ivy&#34;
	Read input from the named file; return to interactive execution
	afterwards. If no file is specified, read from &#34;save.ivy&#34;.
	(Unimplemented on mobile.)
) maxbits 1e6
	To avoid consuming too much memory, if an integer result would
	require more than this many bits to store, abort the calculation.
	If maxbits is 0, there is no limit; the default is 1e6.
) maxdigits 1e4
	To avoid overwhelming amounts of output, if an integer has more
	than this many digits, print it using the defined floating-point
	format. If maxdigits is 0, integers are always printed as integers.
) maxstack 1e5
	To avoid using too much stack, the number of nested active calls to
	user-defined operators is limited to maxstack.
) op X
	If X is absent, list all user-defined operators. Otherwise,
	show the definition of the user-defined operator X. Inside the
	definition, numbers are always shown base 10, ignoring the ibase
	and obase.
) origin 1
	Set the origin for indexing a vector or matrix.
) prec 256
	Set the precision (mantissa length) for floating-point values.
	The value is in bits. The exponent always has 32 bits.
) prompt &#34;&#34;
	Set the interactive prompt.
) save &#34;save.ivy&#34;
	Write definitions of user-defined operators and variables to the
	named file, as ivy textual source. If no file is specified, save to
	&#34;save.ivy&#34;.
	(Unimplemented on mobile.)
) seed 0
	Set the seed for the ? operator.
</pre>
</body></html>
`<|MERGE_RESOLUTION|>--- conflicted
+++ resolved
@@ -106,34 +106,22 @@
 Factorial         !B    !       Product of integers 1 to B
 Bitwise not             ^       Bitwise complement of B (integer only)
 Square root       B⋆.5  sqrt    Square root of B.
-<<<<<<< HEAD
 Sine              1○B   sin     sin(B)
 Cosine            2○B   cos     cos(B)
 Tangent           3○B   tan     tan(B)
+Arcsine           ¯1○B  asin    arcsin(B)
+Arccosine         ¯2○B  acos    arccos(B)
+Arctangent        ¯3○B  atan    arctan(B)
 Hyperbolic sine   5○B   sinh    sinh(B)
 Hyperbolic cosine 6○B   cosh    cosh(B)
 Hyperbolic tan    7○B   tanh    tanh(B)
-Inverse sine      ¯1○B  asin    arcsin(B)
-Inverse cosine    ¯2○B  acos    arccos(B)
-Inverse tangent   ¯3○B  atan    arctan(B)
-Inverse hyp sin   -5○B  asinh   arcsinh(B)
-Inverse hyp cos   -6○B  acosh   arccosh(B)
-Inverse hyp tan   -7○B  atanh   arctanh(B)
+Hyp. Arcsine      -5○B  asinh   arcsinh(B)
+Hyp. Arccosine    -6○B  acosh   arccosh(B)
+Hyp. Arctangent   -7○B  atanh   arctanh(B)
 Real part         9○B   real    Real part of a complex number.
 Imaginary part    11○B  imag    Imaginary part of a complex number.
 Phase angle       12○B  phase   Phase angle (argument) of a complex number.
 Imaginary         0JB   j       Complex number with zero real part.
-=======
-Sine                    sin     sin(A); APL uses binary ○ (see below)
-Cosine                  cos     cos(A); ditto
-Tangent                 tan     tan(A); ditto
-Arcsine                 asin    arcsin(B)
-Arccosine               acos    arccos(B)
-Arctangent              atan    arctan(B)
-Hyperbolic sine         sinh    sinh(B)
-Hyperbolic cosine       cosh    cosh(B)
-Hyperbolic tangent      tanh    tanh(B)
->>>>>>> 8758f536
 </pre>
 <p>
 Binary operators
@@ -146,14 +134,6 @@
                             div     A divided by B (Euclidean)
                             idiv    A divided by B (Go)
 Exponentiation        A⋆B   **      A raised to the B power
-<<<<<<< HEAD
-=======
-Circle                A○B           Trigonometric functions of B selected by A
-                                    A=1: sin(B) A=2: cos(B) A=3: tan(B); ¯A for inverse
-                            sin     sin(B); ivy uses traditional name.
-                            cos     cos(B); ivy uses traditional name.
-                            tan     tan(B); ivy uses traditional name.
->>>>>>> 8758f536
 Deal                  A?B   ?       A distinct integers selected randomly from the first B integers
 Membership            A∈B   in      1 for elements of A present in B; 0 where not.
 Maximum               A⌈B   max     The greater value of A or B
